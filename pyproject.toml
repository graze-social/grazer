--- conflicted
+++ resolved
@@ -42,13 +42,9 @@
 [project.optional-dependencies]
 build = ["cython>=3.0.12", "ninja>=1.11.1.3", "setuptools>=75.8.2"]
 cluster = ["ray[client]==2.43.0"]
-<<<<<<< HEAD
 streamer = [
     "aioboto3>=14.1.0",
 ]
-=======
-
->>>>>>> 1399091a
 
 [dependency-groups]
 dev = [
